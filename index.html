--- conflicted
+++ resolved
@@ -1,1479 +1,3 @@
-<<<<<<< HEAD
-
-    <!DOCTYPE html>
-    <html>
-    <head>
-        <meta charset="UTF-8">
-        <meta name="viewport" content="width=device-width, initial-scale=1.0">
-        <title>热点新闻分析</title>
-        <script src="https://cdnjs.cloudflare.com/ajax/libs/html2canvas/1.4.1/html2canvas.min.js" integrity="sha512-BNaRQnYJYiPSqHHDb58B0yaPfCu+Wgds8Gp/gU33kqBtgNS4tSPHuGibyoeqMV/TJlSKda6FXzoEyYGjTe+vXA==" crossorigin="anonymous" referrerpolicy="no-referrer"></script>
-        <style>
-            * { box-sizing: border-box; }
-            body { 
-                font-family: -apple-system, BlinkMacSystemFont, 'Segoe UI', system-ui, sans-serif;
-                margin: 0; 
-                padding: 16px; 
-                background: #fafafa;
-                color: #333;
-                line-height: 1.5;
-            }
-            
-            .container {
-                max-width: 600px;
-                margin: 0 auto;
-                background: white;
-                border-radius: 12px;
-                overflow: hidden;
-                box-shadow: 0 2px 16px rgba(0,0,0,0.06);
-            }
-            
-            .header {
-                background: linear-gradient(135deg, #4f46e5 0%, #7c3aed 100%);
-                color: white;
-                padding: 32px 24px;
-                text-align: center;
-                position: relative;
-            }
-            
-            .save-btn {
-                position: absolute;
-                top: 16px;
-                right: 16px;
-                background: rgba(255, 255, 255, 0.2);
-                border: 1px solid rgba(255, 255, 255, 0.3);
-                color: white;
-                padding: 8px 16px;
-                border-radius: 6px;
-                cursor: pointer;
-                font-size: 13px;
-                font-weight: 500;
-                transition: all 0.2s ease;
-                backdrop-filter: blur(10px);
-            }
-            
-            .save-btn:hover {
-                background: rgba(255, 255, 255, 0.3);
-                border-color: rgba(255, 255, 255, 0.5);
-                transform: translateY(-1px);
-            }
-            
-            .save-btn:active {
-                transform: translateY(0);
-            }
-            
-            .header-title {
-                font-size: 22px;
-                font-weight: 700;
-                margin: 0 0 20px 0;
-            }
-            
-            .header-info {
-                display: grid;
-                grid-template-columns: 1fr 1fr;
-                gap: 16px;
-                font-size: 14px;
-                opacity: 0.95;
-            }
-            
-            .info-item {
-                text-align: center;
-            }
-            
-            .info-label {
-                display: block;
-                font-size: 12px;
-                opacity: 0.8;
-                margin-bottom: 4px;
-            }
-            
-            .info-value {
-                font-weight: 600;
-                font-size: 16px;
-            }
-            
-            .content {
-                padding: 24px;
-            }
-            
-            .word-group {
-                margin-bottom: 40px;
-            }
-            
-            .word-group:first-child {
-                margin-top: 0;
-            }
-            
-            .word-header {
-                display: flex;
-                align-items: center;
-                justify-content: space-between;
-                margin-bottom: 20px;
-                padding-bottom: 8px;
-                border-bottom: 1px solid #f0f0f0;
-            }
-            
-            .word-info {
-                display: flex;
-                align-items: center;
-                gap: 12px;
-            }
-            
-            .word-name {
-                font-size: 17px;
-                font-weight: 600;
-                color: #1a1a1a;
-            }
-            
-            .word-count {
-                color: #666;
-                font-size: 13px;
-                font-weight: 500;
-            }
-            
-            .word-count.hot { color: #dc2626; font-weight: 600; }
-            .word-count.warm { color: #ea580c; font-weight: 600; }
-            
-            .word-index {
-                color: #999;
-                font-size: 12px;
-            }
-            
-            .news-item {
-                margin-bottom: 20px;
-                padding: 16px 0;
-                border-bottom: 1px solid #f5f5f5;
-                position: relative;
-                display: flex;
-                gap: 12px;
-                align-items: center;
-            }
-            
-            .news-item:last-child {
-                border-bottom: none;
-            }
-            
-            .news-item.new::after {
-                content: "NEW";
-                position: absolute;
-                top: 12px;
-                right: 0;
-                background: #fbbf24;
-                color: #92400e;
-                font-size: 9px;
-                font-weight: 700;
-                padding: 3px 6px;
-                border-radius: 4px;
-                letter-spacing: 0.5px;
-            }
-            
-            .news-number {
-                color: #999;
-                font-size: 13px;
-                font-weight: 600;
-                min-width: 20px;
-                text-align: center;
-                flex-shrink: 0;
-                background: #f8f9fa;
-                border-radius: 50%;
-                width: 24px;
-                height: 24px;
-                display: flex;
-                align-items: center;
-                justify-content: center;
-                align-self: flex-start;
-                margin-top: 8px;
-            }
-            
-            .news-content {
-                flex: 1;
-                min-width: 0;
-                padding-right: 40px;
-            }
-            
-            .news-item.new .news-content {
-                padding-right: 50px;
-            }
-            
-            .news-header {
-                display: flex;
-                align-items: center;
-                gap: 8px;
-                margin-bottom: 8px;
-                flex-wrap: wrap;
-            }
-            
-            .source-name {
-                color: #666;
-                font-size: 12px;
-                font-weight: 500;
-            }
-            
-            .rank-num {
-                color: #fff;
-                background: #6b7280;
-                font-size: 10px;
-                font-weight: 700;
-                padding: 2px 6px;
-                border-radius: 10px;
-                min-width: 18px;
-                text-align: center;
-            }
-            
-            .rank-num.top { background: #dc2626; }
-            .rank-num.high { background: #ea580c; }
-            
-            .time-info {
-                color: #999;
-                font-size: 11px;
-            }
-            
-            .count-info {
-                color: #059669;
-                font-size: 11px;
-                font-weight: 500;
-            }
-            
-            .news-title {
-                font-size: 15px;
-                line-height: 1.4;
-                color: #1a1a1a;
-                margin: 0;
-            }
-            
-            .news-link {
-                color: #2563eb;
-                text-decoration: none;
-            }
-            
-            .news-link:hover {
-                text-decoration: underline;
-            }
-            
-            .news-link:visited {
-                color: #7c3aed;
-            }
-            
-            .new-section {
-                margin-top: 40px;
-                padding-top: 24px;
-                border-top: 2px solid #f0f0f0;
-            }
-            
-            .new-section-title {
-                color: #1a1a1a;
-                font-size: 16px;
-                font-weight: 600;
-                margin: 0 0 20px 0;
-            }
-            
-            .new-source-group {
-                margin-bottom: 24px;
-            }
-            
-            .new-source-title {
-                color: #666;
-                font-size: 13px;
-                font-weight: 500;
-                margin: 0 0 12px 0;
-                padding-bottom: 6px;
-                border-bottom: 1px solid #f5f5f5;
-            }
-            
-            .new-item {
-                display: flex;
-                align-items: center;
-                gap: 12px;
-                padding: 8px 0;
-                border-bottom: 1px solid #f9f9f9;
-            }
-            
-            .new-item:last-child {
-                border-bottom: none;
-            }
-            
-            .new-item-number {
-                color: #999;
-                font-size: 12px;
-                font-weight: 600;
-                min-width: 18px;
-                text-align: center;
-                flex-shrink: 0;
-                background: #f8f9fa;
-                border-radius: 50%;
-                width: 20px;
-                height: 20px;
-                display: flex;
-                align-items: center;
-                justify-content: center;
-            }
-            
-            .new-item-rank {
-                color: #fff;
-                background: #6b7280;
-                font-size: 10px;
-                font-weight: 700;
-                padding: 3px 6px;
-                border-radius: 8px;
-                min-width: 20px;
-                text-align: center;
-                flex-shrink: 0;
-            }
-            
-            .new-item-rank.top { background: #dc2626; }
-            .new-item-rank.high { background: #ea580c; }
-            
-            .new-item-content {
-                flex: 1;
-                min-width: 0;
-            }
-            
-            .new-item-title {
-                font-size: 14px;
-                line-height: 1.4;
-                color: #1a1a1a;
-                margin: 0;
-            }
-            
-            .error-section {
-                background: #fef2f2;
-                border: 1px solid #fecaca;
-                border-radius: 8px;
-                padding: 16px;
-                margin-bottom: 24px;
-            }
-            
-            .error-title {
-                color: #dc2626;
-                font-size: 14px;
-                font-weight: 600;
-                margin: 0 0 8px 0;
-            }
-            
-            .error-list {
-                list-style: none;
-                padding: 0;
-                margin: 0;
-            }
-            
-            .error-item {
-                color: #991b1b;
-                font-size: 13px;
-                padding: 2px 0;
-                font-family: 'SF Mono', Consolas, monospace;
-            }
-            
-            .footer {
-                margin-top: 32px;
-                padding: 20px 24px;
-                background: #f8f9fa;
-                border-top: 1px solid #e5e7eb;
-                text-align: center;
-            }
-            
-            .footer-content {
-                font-size: 13px;
-                color: #6b7280;
-                line-height: 1.6;
-            }
-            
-            .footer-link {
-                color: #4f46e5;
-                text-decoration: none;
-                font-weight: 500;
-                transition: color 0.2s ease;
-            }
-            
-            .footer-link:hover {
-                color: #7c3aed;
-                text-decoration: underline;
-            }
-            
-            .project-name {
-                font-weight: 600;
-                color: #374151;
-            }
-            
-            @media (max-width: 480px) {
-                body { padding: 12px; }
-                .header { padding: 24px 20px; }
-                .content { padding: 20px; }
-                .footer { padding: 16px 20px; }
-                .header-info { grid-template-columns: 1fr; gap: 12px; }
-                .news-header { gap: 6px; }
-                .news-content { padding-right: 45px; }
-                .news-item { gap: 8px; }
-                .new-item { gap: 8px; }
-                .news-number { width: 20px; height: 20px; font-size: 12px; }
-                .save-btn {
-                    position: static;
-                    margin-bottom: 16px;
-                    display: block;
-                    width: fit-content;
-                    margin-left: auto;
-                    margin-right: auto;
-                }
-            }
-        </style>
-    </head>
-    <body>
-        <div class="container">
-            <div class="header">
-                <button class="save-btn" onclick="saveAsImage()">保存为图片</button>
-                <div class="header-title">热点新闻分析</div>
-                <div class="header-info">
-                    <div class="info-item">
-                        <span class="info-label">报告类型</span>
-                        <span class="info-value">当日汇总</span>
-                    </div>
-                    <div class="info-item">
-                        <span class="info-label">新闻总数</span>
-                        <span class="info-value">735 条</span>
-                    </div>
-                    <div class="info-item">
-                        <span class="info-label">热点新闻</span>
-                        <span class="info-value">84 条</span>
-                    </div>
-                    <div class="info-item">
-                        <span class="info-label">生成时间</span>
-                        <span class="info-value">09-25 15:10</span>
-                    </div>
-                </div>
-            </div>
-            
-            <div class="content">
-                <div class="word-group">
-                    <div class="word-header">
-                        <div class="word-info">
-                            <div class="word-name">国产 中国</div>
-                            <div class="word-count hot">26 条</div>
-                        </div>
-                        <div class="word-index">1/14</div>
-                    </div>
-                    <div class="news-item ">
-                        <div class="news-number">1</div>
-                        <div class="news-content">
-                            <div class="news-header">
-                                <span class="source-name">今日头条</span><span class="rank-num high">4-5</span><span class="time-info">00时12分~07时08分</span><span class="count-info">8次</span>
-                            </div>
-                            <div class="news-title"><a href="https://www.toutiao.com/trending/7553630192900509230/" target="_blank" class="news-link">中国将不寻求新的特殊待遇意味什么</a>
-                            </div>
-                        </div>
-                    </div>
-                    <div class="news-item ">
-                        <div class="news-number">2</div>
-                        <div class="news-content">
-                            <div class="news-header">
-                                <span class="source-name">知乎</span><span class="rank-num top">1-12</span><span class="time-info">03时07分~15时10分</span><span class="count-info">12次</span>
-                            </div>
-                            <div class="news-title"><a href="https://www.zhihu.com/question/1954227336401614515" target="_blank" class="news-link">中国象棋反腐第一案宣判，六名特级大师被判刑，「象棋第一人」王天一当庭认罪认罚，具有哪些警示意义？</a>
-                            </div>
-                        </div>
-                    </div>
-                    <div class="news-item ">
-                        <div class="news-number">3</div>
-                        <div class="news-content">
-                            <div class="news-header">
-                                <span class="source-name">知乎</span><span class="rank-num top">2-5</span><span class="time-info">08时43分~15时10分</span><span class="count-info">7次</span>
-                            </div>
-                            <div class="news-title"><a href="https://www.zhihu.com/question/378318261" target="_blank" class="news-link">为什么在中国邮箱不流行？</a>
-                            </div>
-                        </div>
-                    </div>
-                    <div class="news-item ">
-                        <div class="news-number">4</div>
-                        <div class="news-content">
-                            <div class="news-header">
-                                <span class="source-name">知乎</span><span class="rank-num top">2-8</span><span class="time-info">00时12分~08时43分</span><span class="count-info">9次</span>
-                            </div>
-                            <div class="news-title"><a href="https://www.zhihu.com/question/1954128611457101845" target="_blank" class="news-link">商务部表示中国在世贸组织谈判中将不寻求新的特殊和差别待遇，释放了哪些信号？</a>
-                            </div>
-                        </div>
-                    </div>
-                    <div class="news-item ">
-                        <div class="news-number">5</div>
-                        <div class="news-content">
-                            <div class="news-header">
-                                <span class="source-name">bilibili 热搜</span><span class="rank-num high">5-16</span><span class="time-info">00时12分~12时12分</span><span class="count-info">12次</span>
-                            </div>
-                            <div class="news-title"><a href="https://search.bilibili.com/all?keyword=9%E6%9C%88%E5%9B%BD%E4%BA%A7%E6%B8%B8%E6%88%8F%E7%89%88%E5%8F%B7%E5%85%AC%E5%B8%83" target="_blank" class="news-link">9月国产游戏版号公布</a>
-                            </div>
-                        </div>
-                    </div>
-                    <div class="news-item ">
-                        <div class="news-number">6</div>
-                        <div class="news-content">
-                            <div class="news-header">
-                                <span class="source-name">抖音</span><span class="rank-num ">9</span><span class="time-info">00时12分~10时17分</span><span class="count-info">10次</span>
-                            </div>
-                            <div class="news-title"><a href="https://www.douyin.com/hot/2247189" target="_blank" class="news-link">解码中国大爱新疆</a>
-                            </div>
-                        </div>
-                    </div>
-                    <div class="news-item ">
-                        <div class="news-number">7</div>
-                        <div class="news-content">
-                            <div class="news-header">
-                                <span class="source-name">澎湃新闻</span><span class="rank-num ">10-20</span><span class="time-info">00时12分~15时10分</span><span class="count-info">15次</span>
-                            </div>
-                            <div class="news-title"><a href="https://m.thepaper.cn/newsDetail_forward_31674067" target="_blank" class="news-link">泽连斯基称中国必须“迫使俄罗斯停止侵略”，外交部回应</a>
-                            </div>
-                        </div>
-                    </div>
-                    <div class="news-item ">
-                        <div class="news-number">8</div>
-                        <div class="news-content">
-                            <div class="news-header">
-                                <span class="source-name">凤凰网</span><span class="rank-num top">2-6</span><span class="time-info">10时17分~15时10分</span><span class="count-info">6次</span>
-                            </div>
-                            <div class="news-title"><a href="https://news.ifeng.com/c/8mvhBUBHs0w" target="_blank" class="news-link">“G7竟想设稀土价格下限，还要对中国出口加税”</a>
-                            </div>
-                        </div>
-                    </div>
-                    <div class="news-item ">
-                        <div class="news-number">9</div>
-                        <div class="news-content">
-                            <div class="news-header">
-                                <span class="source-name">凤凰网</span><span class="rank-num high">5</span><span class="time-info">11时27分~15时10分</span><span class="count-info">5次</span>
-                            </div>
-                            <div class="news-title"><a href="https://news.ifeng.com/c/8mvm9P1s2Wc" target="_blank" class="news-link">加州州长抨击特朗普背叛美国，“只会帮助中国”</a>
-                            </div>
-                        </div>
-                    </div>
-                    <div class="news-item ">
-                        <div class="news-number">10</div>
-                        <div class="news-content">
-                            <div class="news-header">
-                                <span class="source-name">凤凰网</span><span class="rank-num ">11</span><span class="time-info">00时12分~08时43分</span><span class="count-info">9次</span>
-                            </div>
-                            <div class="news-title"><a href="https://finance.ifeng.com/loc/2025fhwqlt" target="_blank" class="news-link">何小鹏：中国要做大、做强公司，全球化是“水电煤”，是必需品</a>
-                            </div>
-                        </div>
-                    </div>
-                    <div class="news-item ">
-                        <div class="news-number">11</div>
-                        <div class="news-content">
-                            <div class="news-header">
-                                <span class="source-name">凤凰网</span><span class="rank-num ">12</span><span class="time-info">00时12分~08时43分</span><span class="count-info">9次</span>
-                            </div>
-                            <div class="news-title"><a href="https://news.ifeng.com/c/8mukDvxCUzG" target="_blank" class="news-link">“牛马都不缺，就缺驴”，中国商人早已满世界找驴</a>
-                            </div>
-                        </div>
-                    </div>
-                    <div class="news-item ">
-                        <div class="news-number">12</div>
-                        <div class="news-content">
-                            <div class="news-header">
-                                <span class="source-name">知乎</span><span class="rank-num ">8-15</span><span class="time-info">08时43分~15时10分</span><span class="count-info">7次</span>
-                            </div>
-                            <div class="news-title"><a href="https://www.zhihu.com/question/1952148487945843377" target="_blank" class="news-link">似乎外国很多人英语书写不如中国学生，这是因为他们缺乏训练，还是因为中国人汉字书写习惯影响了英语书写？</a>
-                            </div>
-                        </div>
-                    </div>
-                    <div class="news-item ">
-                        <div class="news-number">13</div>
-                        <div class="news-content">
-                            <div class="news-header">
-                                <span class="source-name">百度热搜</span><span class="rank-num high">5-18</span><span class="time-info">11时27分~15时10分</span><span class="count-info">5次</span>
-                            </div>
-                            <div class="news-title"><a href="https://www.baidu.com/s?wd=%E7%BE%8E%E5%89%8D%E9%A9%BB%E5%8D%8E%E5%A4%A7%E4%BD%BF%EF%BC%9A%E6%88%91%E4%BB%AC%E4%BD%8E%E4%BC%B0%E4%BA%86%E4%B8%AD%E5%9B%BD%E5%AE%9E%E5%8A%9B" target="_blank" class="news-link">美前驻华大使：我们低估了中国实力</a>
-                            </div>
-                        </div>
-                    </div>
-                    <div class="news-item ">
-                        <div class="news-number">14</div>
-                        <div class="news-content">
-                            <div class="news-header">
-                                <span class="source-name">澎湃新闻</span><span class="rank-num ">15-20</span><span class="time-info">10时17分~15时10分</span><span class="count-info">6次</span>
-                            </div>
-                            <div class="news-title"><a href="https://m.thepaper.cn/newsDetail_forward_31625598" target="_blank" class="news-link">特朗普说中国不使用风力发电？去年风电新增装机已是火电的1.5倍</a>
-                            </div>
-                        </div>
-                    </div>
-                    <div class="news-item ">
-                        <div class="news-number">15</div>
-                        <div class="news-content">
-                            <div class="news-header">
-                                <span class="source-name">知乎</span><span class="rank-num ">9-19</span><span class="time-info">00时12分~04时10分</span><span class="count-info">5次</span>
-                            </div>
-                            <div class="news-title"><a href="https://www.zhihu.com/question/647299661" target="_blank" class="news-link">中国的第四艘航母，会是核动力航母吗？</a>
-                            </div>
-                        </div>
-                    </div>
-                    <div class="news-item ">
-                        <div class="news-number">16</div>
-                        <div class="news-content">
-                            <div class="news-header">
-                                <span class="source-name">知乎</span><span class="rank-num ">7-8</span><span class="time-info">05时08分~07时08分</span><span class="count-info">3次</span>
-                            </div>
-                            <div class="news-title"><a href="https://www.zhihu.com/question/1954130459064800529" target="_blank" class="news-link">商务部表示，中国在世贸组织谈判中将不寻求新的特殊和差别待遇，哪些信息值得关注？</a>
-                            </div>
-                        </div>
-                    </div>
-                    <div class="news-item ">
-                        <div class="news-number">17</div>
-                        <div class="news-content">
-                            <div class="news-header">
-                                <span class="source-name">微博</span><span class="rank-num ">14-18</span><span class="time-info">11时27分~13时09分</span><span class="count-info">3次</span>
-                            </div>
-                            <div class="news-title"><a href="https://m.weibo.cn/search?containerid=100103type%3D1%26t%3D10%26q%3D%23%E4%B8%AD%E5%9B%BD%E6%9C%89%E5%8D%81%E4%BA%BF%E5%B7%A6%E5%8F%B3%E4%BA%BA%E6%B2%A1%E5%9D%90%E8%BF%87%E9%A3%9E%E6%9C%BA%23&amp;stream_entry_id=31&amp;isnewpage=1&amp;extparam=seat%3D1%26flag%3D1%26pos%3D17%26lcate%3D5001%26realpos%3D16%26stream_entry_id%3D31%26c_type%3D31%26q%3D%2523%25E4%25B8%25AD%25E5%259B%25BD%25E6%259C%2589%25E5%258D%2581%25E4%25BA%25BF%25E5%25B7%25A6%25E5%258F%25B3%25E4%25BA%25BA%25E6%25B2%25A1%25E5%259D%2590%25E8%25BF%2587%25E9%25A3%259E%25E6%259C%25BA%2523%26cate%3D5001%26band_rank%3D16%26dgr%3D0%26filter_type%3Drealtimehot%26display_time%3D1758770780%26pre_seqid%3D1758770780649018231033" target="_blank" class="news-link">中国有十亿左右人没坐过飞机</a>
-                            </div>
-                        </div>
-                    </div>
-                    <div class="news-item ">
-                        <div class="news-number">18</div>
-                        <div class="news-content">
-                            <div class="news-header">
-                                <span class="source-name">今日头条</span><span class="rank-num ">19-27</span><span class="time-info">04时10分~07时08分</span><span class="count-info">3次</span>
-                            </div>
-                            <div class="news-title"><a href="https://www.toutiao.com/trending/7553462766754185243/" target="_blank" class="news-link">泽连斯基称俄完全依赖中国？中方回应</a>
-                            </div>
-                        </div>
-                    </div>
-                    <div class="news-item ">
-                        <div class="news-number">19</div>
-                        <div class="news-content">
-                            <div class="news-header">
-                                <span class="source-name">今日头条</span><span class="rank-num ">24-28</span><span class="time-info">05时08分~07时08分</span><span class="count-info">3次</span>
-                            </div>
-                            <div class="news-title"><a href="https://www.toutiao.com/trending/7553553531853082121/" target="_blank" class="news-link">美前高官：中国实力远比想象的强大</a>
-                            </div>
-                        </div>
-                    </div>
-                    <div class="news-item ">
-                        <div class="news-number">20</div>
-                        <div class="news-content">
-                            <div class="news-header">
-                                <span class="source-name">今日头条</span><span class="rank-num ">13-15</span><span class="time-info">10时17分~11时27分</span><span class="count-info">2次</span>
-                            </div>
-                            <div class="news-title"><a href="https://www.toutiao.com/trending/7553101292495700011/" target="_blank" class="news-link">全智贤新剧“抹黑中国”风波持续发酵</a>
-                            </div>
-                        </div>
-                    </div>
-                    <div class="news-item ">
-                        <div class="news-number">21</div>
-                        <div class="news-content">
-                            <div class="news-header">
-                                <span class="source-name">知乎</span><span class="rank-num ">17-20</span><span class="time-info">02时14分~03时07分</span><span class="count-info">2次</span>
-                            </div>
-                            <div class="news-title"><a href="https://www.zhihu.com/question/658973230" target="_blank" class="news-link">在古中国人的视角中，罗马属于「华夷之辩」中的「夷」吗？</a>
-                            </div>
-                        </div>
-                    </div>
-                    <div class="news-item ">
-                        <div class="news-number">22</div>
-                        <div class="news-content">
-                            <div class="news-header">
-                                <span class="source-name">百度热搜</span><span class="rank-num ">14</span><span class="time-info">00时12分</span>
-                            </div>
-                            <div class="news-title"><a href="https://www.baidu.com/s?wd=%E4%B8%AD%E5%9B%BD%E6%AF%8F4%E4%B8%AA%E6%88%90%E5%B9%B4%E4%BA%BA%E5%B0%B1%E6%9C%891%E5%90%8D%E9%AB%98%E8%A1%80%E5%8E%8B%E6%82%A3%E8%80%85" target="_blank" class="news-link">中国每4个成年人就有1名高血压患者</a>
-                            </div>
-                        </div>
-                    </div>
-                    <div class="news-item ">
-                        <div class="news-number">23</div>
-                        <div class="news-content">
-                            <div class="news-header">
-                                <span class="source-name">微博</span><span class="rank-num ">19</span><span class="time-info">10时17分</span>
-                            </div>
-                            <div class="news-title"><a href="https://m.weibo.cn/search?containerid=100103type%3D1%26t%3D10%26q%3D%23%E4%B8%AD%E5%9B%BD%E4%BA%BA%E7%9A%84%E6%B2%B3%E5%B1%B1%E4%B8%8D%E4%BB%85%E6%98%AF%E9%A3%8E%E6%99%AF%E6%9B%B4%E6%98%AF%E4%BF%A1%E5%BF%B5%23&amp;stream_entry_id=31&amp;isnewpage=1&amp;extparam=seat%3D1%26cate%3D5001%26realpos%3D19%26stream_entry_id%3D31%26flag%3D1%26dgr%3D0%26lcate%3D5001%26filter_type%3Drealtimehot%26c_type%3D31%26band_rank%3D19%26pos%3D20%26q%3D%2523%25E4%25B8%25AD%25E5%259B%25BD%25E4%25BA%25BA%25E7%259A%2584%25E6%25B2%25B3%25E5%25B1%25B1%25E4%25B8%258D%25E4%25BB%2585%25E6%2598%25AF%25E9%25A3%258E%25E6%2599%25AF%25E6%259B%25B4%25E6%2598%25AF%25E4%25BF%25A1%25E5%25BF%25B5%2523%26display_time%3D1758766640%26pre_seqid%3D17587666403720185845154" target="_blank" class="news-link">中国人的河山不仅是风景更是信念</a>
-                            </div>
-                        </div>
-                    </div>
-                    <div class="news-item ">
-                        <div class="news-number">24</div>
-                        <div class="news-content">
-                            <div class="news-header">
-                                <span class="source-name">今日头条</span><span class="rank-num ">22</span><span class="time-info">11时27分</span>
-                            </div>
-                            <div class="news-title"><a href="https://www.toutiao.com/trending/7553811818020359722/" target="_blank" class="news-link">中国为何成欧盟高科技产品最大供应国</a>
-                            </div>
-                        </div>
-                    </div>
-                    <div class="news-item ">
-                        <div class="news-number">25</div>
-                        <div class="news-content">
-                            <div class="news-header">
-                                <span class="source-name">微博</span><span class="rank-num ">26</span><span class="time-info">13时09分</span>
-                            </div>
-                            <div class="news-title"><a href="https://m.weibo.cn/search?containerid=100103type%3D1%26t%3D10%26q%3D%23%E6%98%9F%E5%B7%B4%E5%85%8B%E6%B5%B7%E5%A4%96%E5%BA%97%E5%91%98%E9%AA%82%E4%B8%AD%E5%9B%BD%E6%B6%88%E8%B4%B9%E8%80%85%E7%AC%A8%E8%9B%8B%23&amp;stream_entry_id=31&amp;isnewpage=1&amp;extparam=seat%3D1%26q%3D%2523%25E6%2598%259F%25E5%25B7%25B4%25E5%2585%258B%25E6%25B5%25B7%25E5%25A4%2596%25E5%25BA%2597%25E5%2591%2598%25E9%25AA%2582%25E4%25B8%25AD%25E5%259B%25BD%25E6%25B6%2588%25E8%25B4%25B9%25E8%2580%2585%25E7%25AC%25A8%25E8%259B%258B%2523%26filter_type%3Drealtimehot%26c_type%3D31%26cate%3D5001%26realpos%3D26%26flag%3D1%26stream_entry_id%3D31%26pos%3D26%26band_rank%3D26%26lcate%3D5001%26dgr%3D0%26display_time%3D1758776960%26pre_seqid%3D17587769604159237900587" target="_blank" class="news-link">星巴克海外店员骂中国消费者笨蛋</a>
-                            </div>
-                        </div>
-                    </div>
-                    <div class="news-item ">
-                        <div class="news-number">26</div>
-                        <div class="news-content">
-                            <div class="news-header">
-                                <span class="source-name">bilibili 热搜</span><span class="rank-num ">29</span><span class="time-info">05时08分</span>
-                            </div>
-                            <div class="news-title"><a href="https://search.bilibili.com/all?keyword=%E5%9B%BD%E5%A4%96%E9%A1%B6%E5%A5%A2%E9%A3%9F%E6%9D%90%E4%B8%BA%E4%BD%95%E5%9C%A8%E4%B8%AD%E5%9B%BD%E4%B8%8D%E8%B4%B5%E4%BA%86" target="_blank" class="news-link">国外顶奢食材为何在中国不贵了</a>
-                            </div>
-                        </div>
-                    </div>
-                </div>
-                <div class="word-group">
-                    <div class="word-header">
-                        <div class="word-info">
-                            <div class="word-name">美国 日本 韩国</div>
-                            <div class="word-count hot">16 条</div>
-                        </div>
-                        <div class="word-index">2/14</div>
-                    </div>
-                    <div class="news-item ">
-                        <div class="news-number">1</div>
-                        <div class="news-content">
-                            <div class="news-header">
-                                <span class="source-name">凤凰网</span><span class="rank-num top">1-2</span><span class="time-info">00时12分~10时17分</span><span class="count-info">10次</span>
-                            </div>
-                            <div class="news-title"><a href="https://news.ifeng.com/c/8muhQkAZjcN" target="_blank" class="news-link">被特朗普定性的这个美国恐怖组织，是何来头？</a>
-                            </div>
-                        </div>
-                    </div>
-                    <div class="news-item ">
-                        <div class="news-number">2</div>
-                        <div class="news-content">
-                            <div class="news-header">
-                                <span class="source-name">凤凰网</span><span class="rank-num top">1-6</span><span class="time-info">08时43分~15时10分</span><span class="count-info">7次</span>
-                            </div>
-                            <div class="news-title"><a href="https://news.ifeng.com/c/8mveAXMMTIX" target="_blank" class="news-link">美国迎来一位最特殊客人，世界哭笑不得(图)</a>
-                            </div>
-                        </div>
-                    </div>
-                    <div class="news-item ">
-                        <div class="news-number">3</div>
-                        <div class="news-content">
-                            <div class="news-header">
-                                <span class="source-name">贴吧</span><span class="rank-num ">9-15</span><span class="time-info">00时12分~15时10分</span><span class="count-info">15次</span>
-                            </div>
-                            <div class="news-title"><a href="https://tieba.baidu.com/hottopic/browse/hottopic?topic_id=28345293&amp;amp;topic_name=%E6%9C%89%E8%BE%90%E5%90%8C%E4%BA%AB%21%E6%97%A5%E6%9C%AC%E6%AC%B2%E5%B0%86%E6%A0%B8%E6%B1%A1%E6%9F%93%E5%9C%9F%E5%86%8D%E5%88%A9%E7%94%A8" target="_blank" class="news-link">有辐同享!日本欲将核污染土再利用</a>
-                            </div>
-                        </div>
-                    </div>
-                    <div class="news-item ">
-                        <div class="news-number">4</div>
-                        <div class="news-content">
-                            <div class="news-header">
-                                <span class="source-name">知乎</span><span class="rank-num ">13-19</span><span class="time-info">00时12分~08时43分</span><span class="count-info">9次</span>
-                            </div>
-                            <div class="news-title"><a href="https://www.zhihu.com/question/27109006" target="_blank" class="news-link">美国陪审团可以做出最终裁决，那法官来干嘛的？</a>
-                            </div>
-                        </div>
-                    </div>
-                    <div class="news-item ">
-                        <div class="news-number">5</div>
-                        <div class="news-content">
-                            <div class="news-header">
-                                <span class="source-name">澎湃新闻</span><span class="rank-num ">10-12</span><span class="time-info">00时12分~07时08分</span><span class="count-info">8次</span>
-                            </div>
-                            <div class="news-title"><a href="https://m.thepaper.cn/newsDetail_forward_31664680" target="_blank" class="news-link">专访桥本健二：日本自民党走向分裂，新自由主义右翼变得“清晰可见”</a>
-                            </div>
-                        </div>
-                    </div>
-                    <div class="news-item ">
-                        <div class="news-number">6</div>
-                        <div class="news-content">
-                            <div class="news-header">
-                                <span class="source-name">微博</span><span class="rank-num high">4-16</span><span class="time-info">10时17分~15时10分</span><span class="count-info">6次</span>
-                            </div>
-                            <div class="news-title"><a href="https://m.weibo.cn/search?containerid=100103type%3D1%26t%3D10%26q%3D%E9%9F%A9%E5%9B%BD%E5%A4%A7%E9%87%8F%E6%94%B6%E8%B4%AD%E5%9B%BD%E5%86%85%E6%96%87%E5%A8%B1%E4%BA%A7%E4%B8%9A&amp;stream_entry_id=31&amp;isnewpage=1&amp;extparam=seat%3D1%26cate%3D5001%26realpos%3D4%26stream_entry_id%3D31%26flag%3D2%26dgr%3D0%26lcate%3D5001%26filter_type%3Drealtimehot%26c_type%3D31%26band_rank%3D4%26pos%3D4%26q%3D%25E9%259F%25A9%25E5%259B%25BD%25E5%25A4%25A7%25E9%2587%258F%25E6%2594%25B6%25E8%25B4%25AD%25E5%259B%25BD%25E5%2586%2585%25E6%2596%2587%25E5%25A8%25B1%25E4%25BA%25A7%25E4%25B8%259A%26display_time%3D1758766640%26pre_seqid%3D17587666403720185845154" target="_blank" class="news-link">韩国大量收购国内文娱产业</a>
-                            </div>
-                        </div>
-                    </div>
-                    <div class="news-item ">
-                        <div class="news-number">7</div>
-                        <div class="news-content">
-                            <div class="news-header">
-                                <span class="source-name">凤凰网</span><span class="rank-num ">9</span><span class="time-info">08时43分~12时12分</span><span class="count-info">4次</span>
-                            </div>
-                            <div class="news-title"><a href="https://news.ifeng.com/c/8mvcrqXLiYV" target="_blank" class="news-link">全长超108米，美国将打造“全球最大运输机”</a>
-                            </div>
-                        </div>
-                    </div>
-                    <div class="news-item ">
-                        <div class="news-number">8</div>
-                        <div class="news-content">
-                            <div class="news-header">
-                                <span class="source-name">今日头条</span><span class="rank-num high">5-25</span><span class="time-info">14时15分~15时10分</span><span class="count-info">2次</span>
-                            </div>
-                            <div class="news-title"><a href="https://www.toutiao.com/trending/7553835384187129370/" target="_blank" class="news-link">专家：福建舰击碎美国人的骄傲</a>
-                            </div>
-                        </div>
-                    </div>
-                    <div class="news-item ">
-                        <div class="news-number">9</div>
-                        <div class="news-content">
-                            <div class="news-header">
-                                <span class="source-name">微博</span><span class="rank-num ">22-27</span><span class="time-info">02时14分~07时08分</span><span class="count-info">4次</span>
-                            </div>
-                            <div class="news-title"><a href="https://m.weibo.cn/search?containerid=100103type%3D1%26t%3D10%26q%3D%23%E6%97%A5%E6%9C%AC%E8%AD%A6%E5%91%8A%E4%BB%A5%E8%89%B2%E5%88%97%23&amp;stream_entry_id=31&amp;isnewpage=1&amp;extparam=seat%3D1%26cate%3D5001%26band_rank%3D22%26flag%3D0%26stream_entry_id%3D31%26lcate%3D5001%26pos%3D23%26q%3D%2523%25E6%2597%25A5%25E6%259C%25AC%25E8%25AD%25A6%25E5%2591%258A%25E4%25BB%25A5%25E8%2589%25B2%25E5%2588%2597%2523%26filter_type%3Drealtimehot%26c_type%3D31%26realpos%3D22%26dgr%3D0%26display_time%3D1758737564%26pre_seqid%3D1758737564173017266572" target="_blank" class="news-link">日本警告以色列</a>
-                            </div>
-                        </div>
-                    </div>
-                    <div class="news-item ">
-                        <div class="news-number">10</div>
-                        <div class="news-content">
-                            <div class="news-header">
-                                <span class="source-name">今日头条</span><span class="rank-num ">21-26</span><span class="time-info">00时12分~02时14分</span><span class="count-info">3次</span>
-                            </div>
-                            <div class="news-title"><a href="https://www.toutiao.com/trending/7553636697884331583/" target="_blank" class="news-link">美国F-35C为何没能完成电磁弹射</a>
-                            </div>
-                        </div>
-                    </div>
-                    <div class="news-item ">
-                        <div class="news-number">11</div>
-                        <div class="news-content">
-                            <div class="news-header">
-                                <span class="source-name">抖音</span><span class="rank-num ">8-12</span><span class="time-info">11时27分~12时12分</span><span class="count-info">2次</span>
-                            </div>
-                            <div class="news-title"><a href="https://www.douyin.com/hot/2246891" target="_blank" class="news-link">福建舰电磁弹射比美国厉害在哪</a>
-                            </div>
-                        </div>
-                    </div>
-                    <div class="news-item ">
-                        <div class="news-number">12</div>
-                        <div class="news-content">
-                            <div class="news-header">
-                                <span class="source-name">百度热搜</span><span class="rank-num ">23-25</span><span class="time-info">08时43分~10时17分</span><span class="count-info">2次</span>
-                            </div>
-                            <div class="news-title"><a href="https://www.baidu.com/s?wd=%E8%8A%B1%E8%8E%B2%E7%81%BE%E6%83%85%E4%B8%A5%E9%87%8D+%E9%9F%A9%E5%9B%BD%E7%91%9C%E6%8D%90%E4%B8%80%E4%B8%AA%E6%9C%88%E8%96%AA%E6%B0%B4" target="_blank" class="news-link">花莲灾情严重 韩国瑜捐一个月薪水</a>
-                            </div>
-                        </div>
-                    </div>
-                    <div class="news-item ">
-                        <div class="news-number">13</div>
-                        <div class="news-content">
-                            <div class="news-header">
-                                <span class="source-name">百度热搜</span><span class="rank-num ">13</span><span class="time-info">11时27分</span>
-                            </div>
-                            <div class="news-title"><a href="https://www.baidu.com/s?wd=%E6%AE%8B%E7%96%BE%E7%94%B7%E5%AD%90%E6%97%A5%E6%9C%AC%E6%97%85%E6%B8%B8%E4%B8%8B30%E7%B1%B3%E6%82%AC%E5%B4%96%E6%95%91%E4%BA%BA" target="_blank" class="news-link">残疾男子日本旅游下30米悬崖救人</a>
-                            </div>
-                        </div>
-                    </div>
-                    <div class="news-item ">
-                        <div class="news-number">14</div>
-                        <div class="news-content">
-                            <div class="news-header">
-                                <span class="source-name">今日头条</span><span class="rank-num ">22</span><span class="time-info">08时43分</span>
-                            </div>
-                            <div class="news-title"><a href="https://www.toutiao.com/trending/7553633547882335753/" target="_blank" class="news-link">阿根廷“零税卖粮”对美国有何影响</a>
-                            </div>
-                        </div>
-                    </div>
-                    <div class="news-item ">
-                        <div class="news-number">15</div>
-                        <div class="news-content">
-                            <div class="news-header">
-                                <span class="source-name">今日头条</span><span class="rank-num ">22</span><span class="time-info">10时17分</span>
-                            </div>
-                            <div class="news-title"><a href="https://www.toutiao.com/trending/7553620279583752246/" target="_blank" class="news-link">欧洲开始对美国武器说“不”</a>
-                            </div>
-                        </div>
-                    </div>
-                    <div class="news-item ">
-                        <div class="news-number">16</div>
-                        <div class="news-content">
-                            <div class="news-header">
-                                <span class="source-name">百度热搜</span><span class="rank-num ">25</span><span class="time-info">08时43分</span>
-                            </div>
-                            <div class="news-title"><a href="https://www.baidu.com/s?wd=%E7%89%9B%E5%BC%B9%E7%90%B4%EF%BC%9A%E7%BE%8E%E5%9B%BD%E8%BF%8E%E6%9D%A5%E4%B8%80%E4%BD%8D%E6%9C%80%E7%89%B9%E6%AE%8A%E5%AE%A2%E4%BA%BA" target="_blank" class="news-link">牛弹琴：美国迎来一位最特殊客人</a>
-                            </div>
-                        </div>
-                    </div>
-                </div>
-                <div class="word-group">
-                    <div class="word-header">
-                        <div class="word-info">
-                            <div class="word-name">ai 人工智能</div>
-                            <div class="word-count hot">11 条</div>
-                        </div>
-                        <div class="word-index">3/14</div>
-                    </div>
-                    <div class="news-item ">
-                        <div class="news-number">1</div>
-                        <div class="news-content">
-                            <div class="news-header">
-                                <span class="source-name">bilibili 热搜</span><span class="rank-num high">4-14</span><span class="time-info">00时12分~12时12分</span><span class="count-info">12次</span>
-                            </div>
-                            <div class="news-title"><a href="https://search.bilibili.com/all?keyword=%E5%91%A8%E9%B8%BF%E7%A5%8E%E7%BD%97%E6%B0%B8%E6%B5%A9%E6%8A%8AAI%E8%81%8A%E9%80%8F%E4%BA%86" target="_blank" class="news-link">周鸿祎罗永浩把AI聊透了</a>
-                            </div>
-                        </div>
-                    </div>
-                    <div class="news-item ">
-                        <div class="news-number">2</div>
-                        <div class="news-content">
-                            <div class="news-header">
-                                <span class="source-name">澎湃新闻</span><span class="rank-num ">8-10</span><span class="time-info">00时12分~12时12分</span><span class="count-info">12次</span>
-                            </div>
-                            <div class="news-title"><a href="https://m.thepaper.cn/newsDetail_forward_31533768" target="_blank" class="news-link">150万条聊天记录背后，人们都在用AI干什么？</a>
-                            </div>
-                        </div>
-                    </div>
-                    <div class="news-item ">
-                        <div class="news-number">3</div>
-                        <div class="news-content">
-                            <div class="news-header">
-                                <span class="source-name">财联社热门</span><span class="rank-num ">8-10</span><span class="time-info">00时12分~10时17分</span><span class="count-info">10次</span>
-                            </div>
-                            <div class="news-title"><a href="https://www.cls.cn/detail/2155004" target="_blank" class="news-link">阿里巴巴扛起AI叙事大旗 美洲锂业暴涨66% | 今夜看点</a>
-                            </div>
-                        </div>
-                    </div>
-                    <div class="news-item ">
-                        <div class="news-number">4</div>
-                        <div class="news-content">
-                            <div class="news-header">
-                                <span class="source-name">抖音</span><span class="rank-num top">3</span><span class="time-info">11时27分~15时10分</span><span class="count-info">5次</span>
-                            </div>
-                            <div class="news-title"><a href="https://www.douyin.com/hot/2248377" target="_blank" class="news-link">AI光影新疆七十载</a>
-                            </div>
-                        </div>
-                    </div>
-                    <div class="news-item ">
-                        <div class="news-number">5</div>
-                        <div class="news-content">
-                            <div class="news-header">
-                                <span class="source-name">华尔街见闻</span><span class="rank-num ">6-9</span><span class="time-info">00时12分~08时43分</span><span class="count-info">9次</span>
-                            </div>
-                            <div class="news-title"><a href="https://wallstreetcn.com/articles/3756164" target="_blank" class="news-link">阿里抛出了个更庞大的AI故事</a>
-                            </div>
-                        </div>
-                    </div>
-                    <div class="news-item ">
-                        <div class="news-number">6</div>
-                        <div class="news-content">
-                            <div class="news-header">
-                                <span class="source-name">财联社热门</span><span class="rank-num high">4-12</span><span class="time-info">08时43分~15时10分</span><span class="count-info">7次</span>
-                            </div>
-                            <div class="news-title"><a href="https://www.cls.cn/detail/2155226" target="_blank" class="news-link">从机器视觉到具身智能 AI与工业迎来双向奔赴|2025工博会侧记</a>
-                            </div>
-                        </div>
-                    </div>
-                    <div class="news-item ">
-                        <div class="news-number">7</div>
-                        <div class="news-content">
-                            <div class="news-header">
-                                <span class="source-name">财联社热门</span><span class="rank-num high">5-9</span><span class="time-info">10时17分~15时10分</span><span class="count-info">6次</span>
-                            </div>
-                            <div class="news-title"><a href="https://www.cls.cn/detail/2155280" target="_blank" class="news-link">科技巨头对AI有多狂热？扎克伯格：宁愿浪费几千亿，也不愿错过！</a>
-                            </div>
-                        </div>
-                    </div>
-                    <div class="news-item ">
-                        <div class="news-number">8</div>
-                        <div class="news-content">
-                            <div class="news-header">
-                                <span class="source-name">财联社热门</span><span class="rank-num top">2-13</span><span class="time-info">12时12分~15时10分</span><span class="count-info">4次</span>
-                            </div>
-                            <div class="news-title"><a href="https://www.cls.cn/detail/2155408" target="_blank" class="news-link">格外仰赖进口！美国万亿AI基建潮急缺这“四宝” 谁能生产？</a>
-                            </div>
-                        </div>
-                    </div>
-                    <div class="news-item ">
-                        <div class="news-number">9</div>
-                        <div class="news-content">
-                            <div class="news-header">
-                                <span class="source-name">华尔街见闻</span><span class="rank-num ">6-7</span><span class="time-info">10时17分~12时12分</span><span class="count-info">3次</span>
-                            </div>
-                            <div class="news-title"><a href="https://wallstreetcn.com/articles/3756164" target="_blank" class="news-link">阿里抛出了个更宏大的AI故事</a>
-                            </div>
-                        </div>
-                    </div>
-                    <div class="news-item ">
-                        <div class="news-number">10</div>
-                        <div class="news-content">
-                            <div class="news-header">
-                                <span class="source-name">知乎</span><span class="rank-num ">16-18</span><span class="time-info">13时09分~15时10分</span><span class="count-info">3次</span>
-                            </div>
-                            <div class="news-title"><a href="https://www.zhihu.com/question/1954478833068630673" target="_blank" class="news-link">如何评价周鸿祎「拒绝用 AI 的人，那我就有理由裁掉他」的观点？</a>
-                            </div>
-                        </div>
-                    </div>
-                    <div class="news-item ">
-                        <div class="news-number">11</div>
-                        <div class="news-content">
-                            <div class="news-header">
-                                <span class="source-name">今日头条</span><span class="rank-num ">24</span><span class="time-info">08时43分</span>
-                            </div>
-                            <div class="news-title"><a href="https://www.toutiao.com/trending/7553654999658548763/" target="_blank" class="news-link">阿里CEO揭秘3800亿AI基建计划</a>
-                            </div>
-                        </div>
-                    </div>
-                </div>
-                <div class="word-group">
-                    <div class="word-header">
-                        <div class="word-info">
-                            <div class="word-name">科技</div>
-                            <div class="word-count warm">7 条</div>
-                        </div>
-                        <div class="word-index">4/14</div>
-                    </div>
-                    <div class="news-item ">
-                        <div class="news-number">1</div>
-                        <div class="news-content">
-                            <div class="news-header">
-                                <span class="source-name">华尔街见闻</span><span class="rank-num top">2-4</span><span class="time-info">00时12分~07时08分</span><span class="count-info">8次</span>
-                            </div>
-                            <div class="news-title"><a href="https://wallstreetcn.com/articles/3756102" target="_blank" class="news-link">鲍威尔称美股估值偏高，三大股指涨势终结，科技股领跌，原油黄金走高</a>
-                            </div>
-                        </div>
-                    </div>
-                    <div class="news-item ">
-                        <div class="news-number">2</div>
-                        <div class="news-content">
-                            <div class="news-header">
-                                <span class="source-name">bilibili 热搜</span><span class="rank-num top">3-10</span><span class="time-info">00时12分~15时10分</span><span class="count-info">15次</span>
-                            </div>
-                            <div class="news-title"><a href="https://search.bilibili.com/all?keyword=%E5%A6%82%E4%BD%95%E7%9C%8B%E7%A7%91%E6%8A%80%E4%B8%BB%E7%BA%BF%E9%A2%86%E8%B7%91A%E8%82%A1" target="_blank" class="news-link">如何看科技主线领跑A股</a>
-                            </div>
-                        </div>
-                    </div>
-                    <div class="news-item ">
-                        <div class="news-number">3</div>
-                        <div class="news-content">
-                            <div class="news-header">
-                                <span class="source-name">华尔街见闻</span><span class="rank-num top">3</span><span class="time-info">10时17分~15时10分</span><span class="count-info">6次</span>
-                            </div>
-                            <div class="news-title"><a href="https://wallstreetcn.com/articles/3756174" target="_blank" class="news-link">科技继续拖累，三大美股指两连跌，中概股大反弹，人民币失守7.13，伦铜一年新高</a>
-                            </div>
-                        </div>
-                    </div>
-                    <div class="news-item ">
-                        <div class="news-number">4</div>
-                        <div class="news-content">
-                            <div class="news-header">
-                                <span class="source-name">财联社热门</span><span class="rank-num ">7-8</span><span class="time-info">00时12分~07时08分</span><span class="count-info">8次</span>
-                            </div>
-                            <div class="news-title"><a href="https://www.cls.cn/detail/2154786" target="_blank" class="news-link">【数据看盘】北方华创龙虎榜现多空博弈 外资、机构甩卖2连板长川科技</a>
-                            </div>
-                        </div>
-                    </div>
-                    <div class="news-item ">
-                        <div class="news-number">5</div>
-                        <div class="news-content">
-                            <div class="news-header">
-                                <span class="source-name">华尔街见闻</span><span class="rank-num top">3</span><span class="time-info">08时43分</span>
-                            </div>
-                            <div class="news-title"><a href="https://wallstreetcn.com/articles/3756174" target="_blank" class="news-link">科技继续拖累，三大美股指两连跌，中概股大反弹，阿里涨超8%，伦铜一年新高</a>
-                            </div>
-                        </div>
-                    </div>
-                    <div class="news-item ">
-                        <div class="news-number">6</div>
-                        <div class="news-content">
-                            <div class="news-header">
-                                <span class="source-name">华尔街见闻</span><span class="rank-num high">5</span><span class="time-info">07时08分</span>
-                            </div>
-                            <div class="news-title"><a href="https://wallstreetcn.com/articles/3756174" target="_blank" class="news-link">科技继续拖累，三大美股指两连跌，中概股大反弹，阿里涨超8%，伦铜涨至一年新高</a>
-                            </div>
-                        </div>
-                    </div>
-                    <div class="news-item ">
-                        <div class="news-number">7</div>
-                        <div class="news-content">
-                            <div class="news-header">
-                                <span class="source-name">财联社热门</span><span class="rank-num ">8-12</span><span class="time-info">14时15分~15时10分</span><span class="count-info">2次</span>
-                            </div>
-                            <div class="news-title"><a href="https://www.cls.cn/detail/2155546" target="_blank" class="news-link">丁薛祥在湖南调研时强调 以科技创新引领产业创新 打造国家重要先进制造业高地</a>
-                            </div>
-                        </div>
-                    </div>
-                </div>
-                <div class="word-group">
-                    <div class="word-header">
-                        <div class="word-info">
-                            <div class="word-name">iphone ipad mac ios</div>
-                            <div class="word-count warm">6 条</div>
-                        </div>
-                        <div class="word-index">5/14</div>
-                    </div>
-                    <div class="news-item ">
-                        <div class="news-number">1</div>
-                        <div class="news-content">
-                            <div class="news-header">
-                                <span class="source-name">知乎</span><span class="rank-num top">1-16</span><span class="time-info">00时12分~14时15分</span><span class="count-info">14次</span>
-                            </div>
-                            <div class="news-title"><a href="https://www.zhihu.com/question/1952702772001638098" target="_blank" class="news-link">如何评价何同学说 iPhone17 pro 系列导热性太好，会把户外热量导进内部，从而影响屏幕亮度？</a>
-                            </div>
-                        </div>
-                    </div>
-                    <div class="news-item ">
-                        <div class="news-number">2</div>
-                        <div class="news-content">
-                            <div class="news-header">
-                                <span class="source-name">今日头条</span><span class="rank-num ">18-29</span><span class="time-info">02时14分~08时43分</span><span class="count-info">6次</span>
-                            </div>
-                            <div class="news-title"><a href="https://www.toutiao.com/trending/7553653631120051750/" target="_blank" class="news-link">博主：iPhone 17一定要戴壳</a>
-                            </div>
-                        </div>
-                    </div>
-                    <div class="news-item ">
-                        <div class="news-number">3</div>
-                        <div class="news-content">
-                            <div class="news-header">
-                                <span class="source-name">今日头条</span><span class="rank-num ">12-20</span><span class="time-info">13时09分~14时15分</span><span class="count-info">2次</span>
-                            </div>
-                            <div class="news-title"><a href="https://www.toutiao.com/trending/7553811122562797099/" target="_blank" class="news-link">是谁拿下了iPhone 17的屏幕大单</a>
-                            </div>
-                        </div>
-                    </div>
-                    <div class="news-item ">
-                        <div class="news-number">4</div>
-                        <div class="news-content">
-                            <div class="news-header">
-                                <span class="source-name">微博</span><span class="rank-num ">21-26</span><span class="time-info">08时43分~10时17分</span><span class="count-info">2次</span>
-                            </div>
-                            <div class="news-title"><a href="https://m.weibo.cn/search?containerid=100103type%3D1%26t%3D10%26q%3D%23%E8%8B%B9%E6%9E%9C%E5%9B%9E%E5%BA%94iPhone17Pro%E5%88%92%E7%97%95%23&amp;stream_entry_id=31&amp;isnewpage=1&amp;extparam=seat%3D1%26realpos%3D21%26filter_type%3Drealtimehot%26lcate%3D5001%26cate%3D5001%26q%3D%2523%25E8%258B%25B9%25E6%259E%259C%25E5%259B%259E%25E5%25BA%2594iPhone17Pro%25E5%2588%2592%25E7%2597%2595%2523%26dgr%3D0%26stream_entry_id%3D31%26pos%3D22%26flag%3D1%26c_type%3D31%26band_rank%3D21%26display_time%3D1758760940%26pre_seqid%3D17587609403510160213112" target="_blank" class="news-link">苹果回应iPhone17Pro划痕</a>
-                            </div>
-                        </div>
-                    </div>
-                    <div class="news-item new">
-                        <div class="news-number">5</div>
-                        <div class="news-content">
-                            <div class="news-header">
-                                <span class="source-name">知乎</span><span class="rank-num ">18</span><span class="time-info">15时10分</span>
-                            </div>
-                            <div class="news-title"><a href="https://www.zhihu.com/question/1952702772001638098" target="_blank" class="news-link">如何评价何同学测评 iPhone17 pro，称在很热的户外其更好导热性可能把热量导进内部，降亮度更早？</a>
-                            </div>
-                        </div>
-                    </div>
-                    <div class="news-item ">
-                        <div class="news-number">6</div>
-                        <div class="news-content">
-                            <div class="news-header">
-                                <span class="source-name">抖音</span><span class="rank-num ">21</span><span class="time-info">08时43分</span>
-                            </div>
-                            <div class="news-title"><a href="https://www.douyin.com/hot/2247721" target="_blank" class="news-link">iPhone 17 Pro mini首曝</a>
-                            </div>
-                        </div>
-                    </div>
-                </div>
-                <div class="word-group">
-                    <div class="word-header">
-                        <div class="word-info">
-                            <div class="word-name">英伟达 NVIDIA 黄仁勋</div>
-                            <div class="word-count ">4 条</div>
-                        </div>
-                        <div class="word-index">6/14</div>
-                    </div>
-                    <div class="news-item ">
-                        <div class="news-number">1</div>
-                        <div class="news-content">
-                            <div class="news-header">
-                                <span class="source-name">华尔街见闻</span><span class="rank-num top">1-3</span><span class="time-info">00时12分~15时10分</span><span class="count-info">15次</span>
-                            </div>
-                            <div class="news-title"><a href="https://wallstreetcn.com/articles/3756158" target="_blank" class="news-link">直击阿里2025云栖大会：将在3800亿基础上追加资本支出，和英伟达达成物理AI合作</a>
-                            </div>
-                        </div>
-                    </div>
-                    <div class="news-item ">
-                        <div class="news-number">2</div>
-                        <div class="news-content">
-                            <div class="news-header">
-                                <span class="source-name">财联社热门</span><span class="rank-num top">2-3</span><span class="time-info">00时12分~11时27分</span><span class="count-info">11次</span>
-                            </div>
-                            <div class="news-title"><a href="https://www.cls.cn/detail/2155050" target="_blank" class="news-link">七连发大模型、牵手英伟达、基础设施扩建……阿里这场会信息量很大</a>
-                            </div>
-                        </div>
-                    </div>
-                    <div class="news-item ">
-                        <div class="news-number">3</div>
-                        <div class="news-content">
-                            <div class="news-header">
-                                <span class="source-name">今日头条</span><span class="rank-num ">15-27</span><span class="time-info">00时12分~07时08分</span><span class="count-info">8次</span>
-                            </div>
-                            <div class="news-title"><a href="https://www.toutiao.com/trending/7553581879254827027/" target="_blank" class="news-link">阿里英伟达此次合作有多强</a>
-                            </div>
-                        </div>
-                    </div>
-                    <div class="news-item ">
-                        <div class="news-number">4</div>
-                        <div class="news-content">
-                            <div class="news-header">
-                                <span class="source-name">今日头条</span><span class="rank-num ">27-29</span><span class="time-info">11时27分~12时12分</span><span class="count-info">2次</span>
-                            </div>
-                            <div class="news-title"><a href="https://www.toutiao.com/trending/7553806563530509863/" target="_blank" class="news-link">阿里砸3800亿造AI为何要拉上英伟达</a>
-                            </div>
-                        </div>
-                    </div>
-                </div>
-                <div class="word-group">
-                    <div class="word-header">
-                        <div class="word-info">
-                            <div class="word-name">芯片 光刻机</div>
-                            <div class="word-count ">4 条</div>
-                        </div>
-                        <div class="word-index">7/14</div>
-                    </div>
-                    <div class="news-item ">
-                        <div class="news-number">1</div>
-                        <div class="news-content">
-                            <div class="news-header">
-                                <span class="source-name">财联社热门</span><span class="rank-num ">11-12</span><span class="time-info">00时12分~07时08分</span><span class="count-info">8次</span>
-                            </div>
-                            <div class="news-title"><a href="https://www.cls.cn/detail/2154658" target="_blank" class="news-link">【每日收评】创业板指涨超2%再创3年多新高，全市场超4400股飘红，半导体芯片产业链持续火爆</a>
-                            </div>
-                        </div>
-                    </div>
-                    <div class="news-item ">
-                        <div class="news-number">2</div>
-                        <div class="news-content">
-                            <div class="news-header">
-                                <span class="source-name">财联社热门</span><span class="rank-num ">12-13</span><span class="time-info">00时12分~07时08分</span><span class="count-info">8次</span>
-                            </div>
-                            <div class="news-title"><a href="https://www.cls.cn/detail/2154749" target="_blank" class="news-link">【焦点复盘】科创50一度涨逾5%创近4年新高，全市场超百股涨逾10%，涨价利好持续引爆芯片股</a>
-                            </div>
-                        </div>
-                    </div>
-                    <div class="news-item ">
-                        <div class="news-number">3</div>
-                        <div class="news-content">
-                            <div class="news-header">
-                                <span class="source-name">华尔街见闻</span><span class="rank-num ">7-10</span><span class="time-info">08时43分~15时10分</span><span class="count-info">7次</span>
-                            </div>
-                            <div class="news-title"><a href="https://wallstreetcn.com/articles/3756159" target="_blank" class="news-link">“924”一周年，AH股大涨：创业板涨超2%，芯片半导体掀涨停潮，中芯国际创历史新高，恒科指涨超2%，阿里暴涨超9%</a>
-                            </div>
-                        </div>
-                    </div>
-                    <div class="news-item ">
-                        <div class="news-number">4</div>
-                        <div class="news-content">
-                            <div class="news-header">
-                                <span class="source-name">财联社热门</span><span class="rank-num ">11-12</span><span class="time-info">08时43分~10时17分</span><span class="count-info">2次</span>
-                            </div>
-                            <div class="news-title"><a href="https://www.cls.cn/detail/2155014" target="_blank" class="news-link">380亿芯片股筹划购买半导体功率器件公司 股票停牌|盘后公告集锦</a>
-                            </div>
-                        </div>
-                    </div>
-                </div>
-                <div class="word-group">
-                    <div class="word-header">
-                        <div class="word-info">
-                            <div class="word-name">胖东来 于东来</div>
-                            <div class="word-count ">3 条</div>
-                        </div>
-                        <div class="word-index">8/14</div>
-                    </div>
-                    <div class="news-item ">
-                        <div class="news-number">1</div>
-                        <div class="news-content">
-                            <div class="news-header">
-                                <span class="source-name">百度热搜</span><span class="rank-num ">7-29</span><span class="time-info">00时12分~11时27分</span><span class="count-info">11次</span>
-                            </div>
-                            <div class="news-title"><a href="https://www.baidu.com/s?wd=%E8%83%96%E4%B8%9C%E6%9D%A5%E9%9D%A2%E8%AF%9530%E5%90%8D%E5%88%91%E9%87%8A%E4%BA%BA%E5%91%98%EF%BC%9A%E5%85%A8%E9%83%A8%E5%BD%95%E7%94%A8" target="_blank" class="news-link">胖东来面试30名刑释人员：全部录用</a>
-                            </div>
-                        </div>
-                    </div>
-                    <div class="news-item ">
-                        <div class="news-number">2</div>
-                        <div class="news-content">
-                            <div class="news-header">
-                                <span class="source-name">微博</span><span class="rank-num ">21-27</span><span class="time-info">00时12分~08时43分</span><span class="count-info">9次</span>
-                            </div>
-                            <div class="news-title"><a href="https://m.weibo.cn/search?containerid=100103type%3D1%26t%3D10%26q%3D%23%E8%83%96%E4%B8%9C%E6%9D%A5%E5%AE%A3%E5%B8%83%E5%88%91%E9%87%8A%E4%BA%BA%E5%91%98%E5%85%A8%E9%83%A8%E5%BD%95%E5%8F%96%23&amp;stream_entry_id=31&amp;isnewpage=1&amp;extparam=seat%3D1%26cate%3D5001%26flag%3D0%26stream_entry_id%3D31%26lcate%3D5001%26band_rank%3D22%26realpos%3D22%26q%3D%2523%25E8%2583%2596%25E4%25B8%259C%25E6%259D%25A5%25E5%25AE%25A3%25E5%25B8%2583%25E5%2588%2591%25E9%2587%258A%25E4%25BA%25BA%25E5%2591%2598%25E5%2585%25A8%25E9%2583%25A8%25E5%25BD%2595%25E5%258F%2596%2523%26filter_type%3Drealtimehot%26pos%3D22%26c_type%3D31%26dgr%3D0%26display_time%3D1758730169%26pre_seqid%3D1758730169948917075116" target="_blank" class="news-link">胖东来宣布刑释人员全部录取</a>
-                            </div>
-                        </div>
-                    </div>
-                    <div class="news-item ">
-                        <div class="news-number">3</div>
-                        <div class="news-content">
-                            <div class="news-header">
-                                <span class="source-name">百度热搜</span><span class="rank-num top">2-8</span><span class="time-info">11时27分~15时10分</span><span class="count-info">5次</span>
-                            </div>
-                            <div class="news-title"><a href="https://www.baidu.com/s?wd=%E6%9C%88%E9%A5%BC%E7%A4%BC%E7%9B%92%E8%AE%BE%E8%AE%A1%E8%B4%B91000%E4%B8%87%EF%BC%9F%E8%83%96%E4%B8%9C%E6%9D%A5%E5%9B%9E%E5%BA%94" target="_blank" class="news-link">月饼礼盒设计费1000万？胖东来回应</a>
-                            </div>
-                        </div>
-                    </div>
-                </div>
-                <div class="word-group">
-                    <div class="word-header">
-                        <div class="word-info">
-                            <div class="word-name">华为 鸿蒙 HarmonyOS 任正非</div>
-                            <div class="word-count ">2 条</div>
-                        </div>
-                        <div class="word-index">9/14</div>
-                    </div>
-                    <div class="news-item ">
-                        <div class="news-number">1</div>
-                        <div class="news-content">
-                            <div class="news-header">
-                                <span class="source-name">贴吧</span><span class="rank-num ">22-28</span><span class="time-info">00时12分~14时15分</span><span class="count-info">14次</span>
-                            </div>
-                            <div class="news-title"><a href="https://tieba.baidu.com/hottopic/browse/hottopic?topic_id=28345283&amp;amp;topic_name=%E9%81%A5%E9%81%A5%E9%A2%86%E5%85%88%2C%E5%8D%8E%E4%B8%BA%E7%AE%97%E5%8A%9B%E5%AE%8C%E8%83%9C%E8%8B%B1%E4%BC%9F%E8%BE%BE" target="_blank" class="news-link">遥遥领先,华为算力完胜英伟达</a>
-                            </div>
-                        </div>
-                    </div>
-                    <div class="news-item ">
-                        <div class="news-number">2</div>
-                        <div class="news-content">
-                            <div class="news-header">
-                                <span class="source-name">贴吧</span><span class="rank-num top">3-6</span><span class="time-info">11时27分~15时10分</span><span class="count-info">5次</span>
-                            </div>
-                            <div class="news-title"><a href="https://tieba.baidu.com/hottopic/browse/hottopic?topic_id=28345300&amp;amp;topic_name=%E5%8D%8E%E4%B8%BA%E5%8F%B0%E9%A3%8E%E4%B8%8D%E5%81%9C%E5%B7%A5%2C%E8%80%81%E5%B9%BF%E7%89%9B%E9%A9%AC%E9%97%B9%E7%BF%BB%E5%A4%A9" target="_blank" class="news-link">华为台风不停工,老广牛马闹翻天</a>
-                            </div>
-                        </div>
-                    </div>
-                </div>
-                <div class="word-group">
-                    <div class="word-header">
-                        <div class="word-info">
-                            <div class="word-name">字节 bytedance 张一鸣</div>
-                            <div class="word-count ">1 条</div>
-                        </div>
-                        <div class="word-index">10/14</div>
-                    </div>
-                    <div class="news-item ">
-                        <div class="news-number">1</div>
-                        <div class="news-content">
-                            <div class="news-header">
-                                <span class="source-name">百度热搜</span><span class="rank-num ">17</span><span class="time-info">13时09分</span>
-                            </div>
-                            <div class="news-title"><a href="https://www.baidu.com/s?wd=%E5%AD%97%E8%8A%82%E8%B7%B3%E5%8A%A8%E5%87%86%E5%A4%87%E6%B8%AF%E8%82%A1%E4%B8%8A%E5%B8%82%EF%BC%9F%E5%9B%9E%E5%BA%94%E6%9D%A5%E4%BA%86" target="_blank" class="news-link">字节跳动准备港股上市？回应来了</a>
-                            </div>
-                        </div>
-                    </div>
-                </div>
-                <div class="word-group">
-                    <div class="word-header">
-                        <div class="word-info">
-                            <div class="word-name">特斯拉 马斯克</div>
-                            <div class="word-count ">1 条</div>
-                        </div>
-                        <div class="word-index">11/14</div>
-                    </div>
-                    <div class="news-item ">
-                        <div class="news-number">1</div>
-                        <div class="news-content">
-                            <div class="news-header">
-                                <span class="source-name">抖音</span><span class="rank-num ">6-22</span><span class="time-info">10时17分~12时12分</span><span class="count-info">3次</span>
-                            </div>
-                            <div class="news-title"><a href="https://www.douyin.com/hot/2247511" target="_blank" class="news-link">雷军回应对标苹果保时捷特斯拉</a>
-                            </div>
-                        </div>
-                    </div>
-                </div>
-                <div class="word-group">
-                    <div class="word-header">
-                        <div class="word-info">
-                            <div class="word-name">微软 Microsoft</div>
-                            <div class="word-count ">1 条</div>
-                        </div>
-                        <div class="word-index">12/14</div>
-                    </div>
-                    <div class="news-item ">
-                        <div class="news-number">1</div>
-                        <div class="news-content">
-                            <div class="news-header">
-                                <span class="source-name">财联社热门</span><span class="rank-num ">13</span><span class="time-info">01时08分~06时09分</span><span class="count-info">6次</span>
-                            </div>
-                            <div class="news-title"><a href="https://www.cls.cn/detail/2154777" target="_blank" class="news-link">液冷“黑科技”！微软将冷却液“刻”进芯片 散热效率或高出三倍</a>
-                            </div>
-                        </div>
-                    </div>
-                </div>
-                <div class="word-group">
-                    <div class="word-header">
-                        <div class="word-info">
-                            <div class="word-name">机器人</div>
-                            <div class="word-count ">1 条</div>
-                        </div>
-                        <div class="word-index">13/14</div>
-                    </div>
-                    <div class="news-item ">
-                        <div class="news-number">1</div>
-                        <div class="news-content">
-                            <div class="news-header">
-                                <span class="source-name">财联社热门</span><span class="rank-num high">4-7</span><span class="time-info">00时12分~10时17分</span><span class="count-info">10次</span>
-                            </div>
-                            <div class="news-title"><a href="https://www.cls.cn/detail/2155023" target="_blank" class="news-link">“机器人之眼”需求井喷 激光雷达厂商抢滩布局</a>
-                            </div>
-                        </div>
-                    </div>
-                </div>
-                <div class="word-group">
-                    <div class="word-header">
-                        <div class="word-info">
-                            <div class="word-name">水电站 雅鲁藏布江</div>
-                            <div class="word-count ">1 条</div>
-                        </div>
-                        <div class="word-index">14/14</div>
-                    </div>
-                    <div class="news-item ">
-                        <div class="news-number">1</div>
-                        <div class="news-content">
-                            <div class="news-header">
-                                <span class="source-name">bilibili 热搜</span><span class="rank-num ">16-29</span><span class="time-info">00时12分~13时09分</span><span class="count-info">13次</span>
-                            </div>
-                            <div class="news-title"><a href="https://search.bilibili.com/all?keyword=%E8%A7%A3%E6%9E%90%E9%9B%85%E9%B2%81%E8%97%8F%E5%B8%83%E6%B1%9F%E4%B8%8B%E6%B8%B8%E6%B0%B4%E7%94%B5%E5%B7%A5%E7%A8%8B" target="_blank" class="news-link">解析雅鲁藏布江下游水电工程</a>
-                            </div>
-                        </div>
-                    </div>
-                </div>
-                <div class="new-section">
-                    <div class="new-section-title">本次新增热点 (共 1 条)</div>
-                    <div class="new-source-group">
-                        <div class="new-source-title">知乎 · 1条</div>
-                        <div class="new-item">
-                            <div class="new-item-number">1</div>
-                            <div class="new-item-rank ">18</div>
-                            <div class="new-item-content">
-                                <div class="new-item-title"><a href="https://www.zhihu.com/question/1952702772001638098" target="_blank" class="news-link">如何评价何同学测评 iPhone17 pro，称在很热的户外其更好导热性可能把热量导进内部，降亮度更早？</a>
-                                </div>
-                            </div>
-                        </div>
-                    </div>
-                </div>
-            </div>
-            
-            <div class="footer">
-                <div class="footer-content">
-                    由 <span class="project-name">TrendRadar</span> 生成 · 
-                    <a href="https://github.com/sansan0/TrendRadar" target="_blank" class="footer-link">
-                        GitHub 开源项目
-                    </a>
-                </div>
-            </div>
-        </div>
-        
-        <script>
-            async function saveAsImage() {
-                const button = document.querySelector('.save-btn');
-                const originalText = button.textContent;
-                
-                try {
-                    button.textContent = '生成中...';
-                    button.disabled = true;
-                    window.scrollTo(0, 0);
-                    
-                    // 等待页面稳定
-                    await new Promise(resolve => setTimeout(resolve, 200));
-                    
-                    // 截图前隐藏按钮
-                    button.style.visibility = 'hidden';
-                    
-                    // 再次等待确保按钮完全隐藏
-                    await new Promise(resolve => setTimeout(resolve, 100));
-                    
-                    const container = document.querySelector('.container');
-                    
-                    // 获取容器的精确位置和尺寸
-                    const rect = container.getBoundingClientRect();
-                    const computedStyle = window.getComputedStyle(container);
-                    
-                    const canvas = await html2canvas(container, {
-                        backgroundColor: '#ffffff',
-                        scale: 1.5,
-                        useCORS: true,
-                        allowTaint: false,
-                        imageTimeout: 10000,
-                        removeContainer: false,
-                        foreignObjectRendering: false,
-                        logging: false,
-                        width: container.offsetWidth,
-                        height: container.offsetHeight,
-                        x: 0,
-                        y: 0,
-                        scrollX: 0,
-                        scrollY: 0,
-=======
 <!DOCTYPE html>
 <html>
 <head>
@@ -2173,23 +697,10 @@
                         height: segment.end - segment.start,
                         x: 0,
                         y: segment.start,
->>>>>>> 681c088a
                         windowWidth: window.innerWidth,
                         windowHeight: window.innerHeight
                     });
                     
-<<<<<<< HEAD
-                    button.style.visibility = 'visible';
-                    
-                    const link = document.createElement('a');
-                    const now = new Date();
-                    const filename = `TrendRadar_热点新闻分析_${now.getFullYear()}${String(now.getMonth() + 1).padStart(2, '0')}${String(now.getDate()).padStart(2, '0')}_${String(now.getHours()).padStart(2, '0')}${String(now.getMinutes()).padStart(2, '0')}.png`;
-                    
-                    link.download = filename;
-                    link.href = canvas.toDataURL('image/png', 1.0);
-                    
-                    // 触发下载
-=======
                     images.push(canvas.toDataURL('image/png', 1.0));
                     document.body.removeChild(tempContainer);
                 }
@@ -2203,36 +714,10 @@
                     const link = document.createElement('a');
                     link.download = `${baseFilename}_part${i + 1}.png`;
                     link.href = images[i];
->>>>>>> 681c088a
                     document.body.appendChild(link);
                     link.click();
                     document.body.removeChild(link);
                     
-<<<<<<< HEAD
-                    button.textContent = '保存成功!';
-                    setTimeout(() => {
-                        button.textContent = originalText;
-                        button.disabled = false;
-                    }, 2000);
-                    
-                } catch (error) {
-                    button.style.visibility = 'visible';
-                    button.textContent = '保存失败';
-                    setTimeout(() => {
-                        button.textContent = originalText;
-                        button.disabled = false;
-                    }, 2000);
-                }
-            }
-            
-            document.addEventListener('DOMContentLoaded', function() {
-                window.scrollTo(0, 0);
-            });
-        </script>
-    </body>
-    </html>
-    
-=======
                     await new Promise(resolve => setTimeout(resolve, 100));
                 }
                 
@@ -2259,5 +744,4 @@
         });
     </script>
 </body>
-</html>
->>>>>>> 681c088a
+</html>