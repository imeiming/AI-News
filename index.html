<!DOCTYPE html>
<html>
  <head>
    <meta charset="UTF-8" />
    <meta name="viewport" content="width=device-width, initial-scale=1.0" />
    <title>热点新闻分析</title>
    <style>
      * {
        box-sizing: border-box;
      }
      body {
        font-family: -apple-system, BlinkMacSystemFont, "Segoe UI", system-ui,
          sans-serif;
        margin: 0;
        padding: 16px;
        background: #fafafa;
        color: #333;
        line-height: 1.5;
      }

<<<<<<< HEAD
    <!DOCTYPE html>
    <html>
    <head>
        <meta charset="UTF-8">
        <title>频率词统计报告</title>
        <style>
            body { font-family: Arial, sans-serif; margin: 20px; }
            h1, h2 { color: #333; }
            table { border-collapse: collapse; width: 100%; margin-top: 20px; }
            th, td { border: 1px solid #ddd; padding: 8px; text-align: left; }
            th { background-color: #f2f2f2; }
            tr:nth-child(even) { background-color: #f9f9f9; }
            .word { font-weight: bold; }
            .count { text-align: center; }
            .percentage { text-align: center; }
            .titles { max-width: 500px; }
            .source { color: #666; font-style: italic; }
            .error { color: #d9534f; }
            .news-link { 
                color: #007bff; 
                text-decoration: none; 
                border-bottom: 1px dotted #007bff;
            }
            .news-link:hover { 
                color: #0056b3; 
                text-decoration: underline; 
            }
            .news-link:visited { 
                color: #6f42c1; 
            }
            .no-link { 
                color: #333; 
            }
            .new-title {
                background-color: #fff3cd;
                border: 1px solid #ffc107;
                border-radius: 3px;
                padding: 2px 6px;
                margin: 2px 0;
            }
            .new-section {
                background-color: #d1ecf1;
                border: 1px solid #bee5eb;
                border-radius: 5px;
                padding: 10px;
                margin-top: 10px;
            }
            .new-section h3 {
                color: #0c5460;
                margin-top: 0;
            }
        </style>
    </head>
    <body>
        <h1>频率词统计报告</h1>
    <p>报告类型: 当日汇总</p><p>总标题数: 478</p><p>生成时间: 2025-08-13 09:11:10</p>
        <table>
            <tr>
                <th>排名</th>
                <th>频率词</th>
                <th>出现次数</th>
                <th>占比</th>
                <th>相关标题</th>
            </tr>
    
            <tr>
                <td>1</td>
                <td class="word">人工智能 AI rag agent ChatGPT</td>
                <td class="count">1</td>
                <td class="percentage">0.21%</td>
                <td class="titles">[财联社热门] <a href="https://www.cls.cn/detail/2113330" target="_blank" class="news-link">华为发布AI推理新技术 将于今年9月正式开源</a> <font color='red'><strong>[5 - 7]</strong></font> <font color='grey'>- [00时19分 ~ 09时11分]</font> <font color='green'>(17次)</font></td>
            </tr>
        
        </table>
    
    </body>
    </html>
    
=======
      .container {
        max-width: 600px;
        margin: 0 auto;
        background: white;
        border-radius: 12px;
        overflow: hidden;
        box-shadow: 0 2px 16px rgba(0, 0, 0, 0.06);
      }

      .header {
        background: linear-gradient(135deg, #4f46e5 0%, #7c3aed 100%);
        color: white;
        padding: 32px 24px;
        text-align: center;
      }

      .header-title {
        font-size: 22px;
        font-weight: 700;
        margin: 0 0 20px 0;
      }

      .header-info {
        display: grid;
        grid-template-columns: 1fr 1fr;
        gap: 16px;
        font-size: 14px;
        opacity: 0.95;
      }

      .info-item {
        text-align: center;
      }

      .info-label {
        display: block;
        font-size: 12px;
        opacity: 0.8;
        margin-bottom: 4px;
      }

      .info-value {
        font-weight: 600;
        font-size: 16px;
      }

      .content {
        padding: 24px;
      }

      .word-group {
        margin-bottom: 40px;
      }

      .word-group:first-child {
        margin-top: 0;
      }

      .word-header {
        display: flex;
        align-items: center;
        justify-content: space-between;
        margin-bottom: 20px;
        padding-bottom: 8px;
        border-bottom: 1px solid #f0f0f0;
      }

      .word-info {
        display: flex;
        align-items: center;
        gap: 12px;
      }

      .word-name {
        font-size: 17px;
        font-weight: 600;
        color: #1a1a1a;
      }

      .word-count {
        color: #666;
        font-size: 13px;
        font-weight: 500;
      }

      .word-count.hot {
        color: #dc2626;
        font-weight: 600;
      }
      .word-count.warm {
        color: #ea580c;
        font-weight: 600;
      }

      .word-index {
        color: #999;
        font-size: 12px;
      }

      .news-item {
        margin-bottom: 20px;
        padding: 16px 0;
        border-bottom: 1px solid #f5f5f5;
        position: relative;
        display: flex;
        gap: 12px;
        align-items: center;
      }

      .news-item:last-child {
        border-bottom: none;
      }

      .news-number {
        color: #999;
        font-size: 13px;
        font-weight: 600;
        min-width: 20px;
        text-align: center;
        flex-shrink: 0;
        background: #f8f9fa;
        border-radius: 50%;
        width: 24px;
        height: 24px;
        display: flex;
        align-items: center;
        justify-content: center;
        align-self: flex-start;
        margin-top: 8px;
      }

      .news-content {
        flex: 1;
        min-width: 0;
      }

      .news-header {
        display: flex;
        align-items: center;
        gap: 8px;
        margin-bottom: 8px;
        flex-wrap: wrap;
      }

      .source-name {
        color: #666;
        font-size: 12px;
        font-weight: 500;
      }

      .rank-num {
        color: #fff;
        background: #6b7280;
        font-size: 10px;
        font-weight: 700;
        padding: 2px 6px;
        border-radius: 10px;
        min-width: 18px;
        text-align: center;
      }

      .rank-num.top {
        background: #dc2626;
      }
      .rank-num.high {
        background: #ea580c;
      }

      .time-info {
        color: #999;
        font-size: 11px;
      }

      .count-info {
        color: #059669;
        font-size: 11px;
        font-weight: 500;
      }

      .news-title {
        font-size: 15px;
        line-height: 1.4;
        color: #1a1a1a;
        margin: 0;
      }

      .news-link {
        color: #2563eb;
        text-decoration: none;
      }

      .news-link:hover {
        text-decoration: underline;
      }

      .news-link:visited {
        color: #7c3aed;
      }

      @media (max-width: 480px) {
        body {
          padding: 12px;
        }
        .header {
          padding: 24px 20px;
        }
        .content {
          padding: 20px;
        }
        .header-info {
          grid-template-columns: 1fr;
          gap: 12px;
        }
        .news-header {
          gap: 6px;
        }
        .news-item {
          gap: 8px;
        }
        .news-number {
          width: 20px;
          height: 20px;
          font-size: 12px;
        }
      }
    </style>
  </head>
  <body>
    <div class="container">
      <div class="header">
        <div class="header-title">热点新闻分析</div>
        <div class="header-info">
          <div class="info-item">
            <span class="info-label">报告类型</span>
            <span class="info-value">当日汇总</span>
          </div>
          <div class="info-item">
            <span class="info-label">新闻总数</span>
            <span class="info-value">387 条</span>
          </div>
          <div class="info-item">
            <span class="info-label">热点新闻</span>
            <span class="info-value">5 条</span>
          </div>
          <div class="info-item">
            <span class="info-label">生成时间</span>
            <span class="info-value">06-16 07:17</span>
          </div>
        </div>
      </div>

      <div class="content">
        <div class="word-group">
          <div class="word-header">
            <div class="word-info">
              <div class="word-name">ai 人工智能</div>
              <div class="word-count hot">3 条</div>
            </div>
            <div class="word-index">1/4</div>
          </div>

          <div class="news-item">
            <div class="news-number">1</div>
            <div class="news-content">
              <div class="news-header">
                <span class="source-name">财联社热门</span>
                <span class="rank-num high">7-8</span>
                <span class="time-info">00:23~07:17</span>
                <span class="count-info">15次</span>
              </div>
              <div class="news-title">
                <a href="https://www.cls.cn/detail/2057563" class="news-link"
                  >上市首日暴涨140% 军用无人机公司登陆纽交所
                  AI打造产品核心竞争力</a
                >
              </div>
            </div>
          </div>

          <div class="news-item">
            <div class="news-number">2</div>
            <div class="news-content">
              <div class="news-header">
                <span class="source-name">tieba</span>
                <span class="rank-num">18-19</span>
                <span class="time-info">00:23~07:17</span>
                <span class="count-info">15次</span>
              </div>
              <div class="news-title">
                <a
                  href="https://tieba.baidu.com/hottopic/browse/hottopic?topic_id=28342819&topic_name=%E4%BC%8A%E6%9C%97%E7%96%91%E7%94%A8AI%E4%BC%AA%E9%80%A0%E4%BB%A5%E5%86%9BF35%E6%AE%8B%E9%AA%B8%E5%9B%BE"
                  class="news-link"
                  >伊朗疑用AI伪造以军F35残骸图</a
                >
              </div>
            </div>
          </div>

          <div class="news-item">
            <div class="news-number">3</div>
            <div class="news-content">
              <div class="news-header">
                <span class="source-name">zhihu</span>
                <span class="rank-num top">5-13</span>
                <span class="time-info">00:23~07:17</span>
                <span class="count-info">15次</span>
              </div>
              <div class="news-title">
                <a
                  href="https://www.zhihu.com/question/596907281"
                  class="news-link"
                  >罗杰·彭罗斯
                  说无论意识是什么，都绝对不是一种计算。意思是：任何 AI
                  都不可能产生意识？</a
                >
              </div>
            </div>
          </div>
        </div>

        <div class="word-group">
          <div class="word-header">
            <div class="word-info">
              <div class="word-name">DeepSeek 梁文锋</div>
              <div class="word-count">1 条</div>
            </div>
            <div class="word-index">2/4</div>
          </div>

          <div class="news-item">
            <div class="news-number">1</div>
            <div class="news-content">
              <div class="news-header">
                <span class="source-name">华尔街见闻</span>
                <span class="rank-num high">8-9</span>
                <span class="time-info">00:23~07:17</span>
                <span class="count-info">15次</span>
              </div>
              <div class="news-title">
                <a
                  href="https://wallstreetcn.com/articles/3749141"
                  class="news-link"
                  >恒生生科指数1月以来涨超60%，中国创新药的"DeepSeek时刻"超过了AI</a
                >
              </div>
            </div>
          </div>
        </div>

        <div class="word-group">
          <div class="word-header">
            <div class="word-info">
              <div class="word-name">哪吒 饺子</div>
              <div class="word-count">1 条</div>
            </div>
            <div class="word-index">3/4</div>
          </div>

          <div class="news-item">
            <div class="news-number">1</div>
            <div class="news-content">
              <div class="news-header">
                <span class="source-name">百度热搜</span>
                <span class="rank-num">24-30</span>
                <span class="time-info">00:57~06:55</span>
                <span class="count-info">7次</span>
              </div>
              <div class="news-title">
                <a
                  href="https://www.baidu.com/s?wd=%E3%80%8A%E5%93%AA%E5%90%922%E3%80%8B%E7%89%87%E6%96%B9%E6%88%96%E5%88%86%E8%B4%A652%E4%BA%BF%E5%85%83"
                  class="news-link"
                  >《哪吒2》片方或分账52亿元</a
                >
              </div>
            </div>
          </div>
        </div>

        <div class="word-group">
          <div class="word-header">
            <div class="word-info">
              <div class="word-name">米哈游 原神 星穹铁道</div>
              <div class="word-count">1 条</div>
            </div>
            <div class="word-index">4/4</div>
          </div>

          <div class="news-item">
            <div class="news-number">1</div>
            <div class="news-content">
              <div class="news-header">
                <span class="source-name">zhihu</span>
                <span class="rank-num top">5</span>
                <span class="time-info">06:55~07:17</span>
                <span class="count-info">2次</span>
              </div>
              <div class="news-title">
                <a
                  href="https://www.zhihu.com/question/1905395386765537540"
                  class="news-link"
                  >目前原神所有自机角色谁最有可能出新形态?</a
                >
              </div>
            </div>
          </div>
        </div>
      </div>
    </div>
  </body>
</html>
>>>>>>> 2f710c8e
<|MERGE_RESOLUTION|>--- conflicted
+++ resolved
@@ -18,86 +18,6 @@
         line-height: 1.5;
       }
 
-<<<<<<< HEAD
-    <!DOCTYPE html>
-    <html>
-    <head>
-        <meta charset="UTF-8">
-        <title>频率词统计报告</title>
-        <style>
-            body { font-family: Arial, sans-serif; margin: 20px; }
-            h1, h2 { color: #333; }
-            table { border-collapse: collapse; width: 100%; margin-top: 20px; }
-            th, td { border: 1px solid #ddd; padding: 8px; text-align: left; }
-            th { background-color: #f2f2f2; }
-            tr:nth-child(even) { background-color: #f9f9f9; }
-            .word { font-weight: bold; }
-            .count { text-align: center; }
-            .percentage { text-align: center; }
-            .titles { max-width: 500px; }
-            .source { color: #666; font-style: italic; }
-            .error { color: #d9534f; }
-            .news-link { 
-                color: #007bff; 
-                text-decoration: none; 
-                border-bottom: 1px dotted #007bff;
-            }
-            .news-link:hover { 
-                color: #0056b3; 
-                text-decoration: underline; 
-            }
-            .news-link:visited { 
-                color: #6f42c1; 
-            }
-            .no-link { 
-                color: #333; 
-            }
-            .new-title {
-                background-color: #fff3cd;
-                border: 1px solid #ffc107;
-                border-radius: 3px;
-                padding: 2px 6px;
-                margin: 2px 0;
-            }
-            .new-section {
-                background-color: #d1ecf1;
-                border: 1px solid #bee5eb;
-                border-radius: 5px;
-                padding: 10px;
-                margin-top: 10px;
-            }
-            .new-section h3 {
-                color: #0c5460;
-                margin-top: 0;
-            }
-        </style>
-    </head>
-    <body>
-        <h1>频率词统计报告</h1>
-    <p>报告类型: 当日汇总</p><p>总标题数: 478</p><p>生成时间: 2025-08-13 09:11:10</p>
-        <table>
-            <tr>
-                <th>排名</th>
-                <th>频率词</th>
-                <th>出现次数</th>
-                <th>占比</th>
-                <th>相关标题</th>
-            </tr>
-    
-            <tr>
-                <td>1</td>
-                <td class="word">人工智能 AI rag agent ChatGPT</td>
-                <td class="count">1</td>
-                <td class="percentage">0.21%</td>
-                <td class="titles">[财联社热门] <a href="https://www.cls.cn/detail/2113330" target="_blank" class="news-link">华为发布AI推理新技术 将于今年9月正式开源</a> <font color='red'><strong>[5 - 7]</strong></font> <font color='grey'>- [00时19分 ~ 09时11分]</font> <font color='green'>(17次)</font></td>
-            </tr>
-        
-        </table>
-    
-    </body>
-    </html>
-    
-=======
       .container {
         max-width: 600px;
         margin: 0 auto;
@@ -507,5 +427,4 @@
       </div>
     </div>
   </body>
-</html>
->>>>>>> 2f710c8e
+</html>